#include "TCanvas.h"
#include "TGraph.h"
#include "TLatex.h"
#include "TLegend.h"
#include "TLine.h"
#include "TRestAxionBufferGas.h"
#include "TRestAxionField.h"

Double_t fromEnergy = 0.5;
Double_t toEnergy = 10;

Double_t incidenceAngle = 0.2;
Double_t deltaE = 0.1;

//*******************************************************************************************************
//*** Description: This script will launch the integration of the axion-field with given parameters.
//*** It allows to test different magnetic field cell sizes, for a given mass that can be off-resonance
//*** for dm different from zero, and a given maximum tolerance or error for the integration routine.
//***
//*** The macro sets the TRestAxionField under debug mode to print the different results on screen.
//***
//*** --------------
//*** Usage: restManager FieldIntegrationTests [sX=10] [sX=10] [sZ=10] [dm=0.01] [tolerance=0.1] [Ea=4.2]
//*** --------------
//***
//*** Author: Javier Galan
//*******************************************************************************************************
int REST_Axion_AccurateEfficiencies(std::string fluxFile = "fluxes.rml",
                                    std::string fluxName = "LennertHoofPrimakoff",
                                    std::string opticsFile = "xmmTrueWolter.rml",
                                    std::string opticsName = "xmm") {
    TRestAxionTrueWolterOptics optics(opticsFile.c_str(), opticsName.c_str());
    TRestAxionOpticsMirror* mirror = optics.GetMirrorProperties();

    TRestAxionSolarQCDFlux flux(fluxFile.c_str(), fluxName.c_str());
    flux.Initialize();

<<<<<<< HEAD
	Double_t R2sum = 0;
	Double_t fluxSum = 0;
	Double_t maxFlux = 0;
	for( Double_t energy = fromEnergy; energy < toEnergy; energy += deltaE )
	{
		Double_t R = mirror->GetReflectivity(incidenceAngle, energy );
		fluxSum += flux.GetFluxAtEnergy(energy, 0);
		if( flux.GetFluxAtEnergy(energy, 0) > maxFlux ) maxFlux = flux.GetFluxAtEnergy(energy, 0);
		R2sum += flux.GetFluxAtEnergy(energy, 0) * R * R; 
	}
=======
    Double_t R2sum = 0;
    Double_t fluxSum = 0;
    for (Double_t energy = fromEnergy; energy < toEnergy; energy += deltaE) {
        Double_t R = mirror->GetReflectivity(incidenceAngle, energy);
        fluxSum += flux.GetFluxAtEnergy(energy, 0);
        R2sum += flux.GetFluxAtEnergy(energy, 0) * R * R;
    }
>>>>>>> 950f8090

    Double_t R2eff = R2sum / fluxSum;
    std::cout << "R2eff: " << R2eff << std::endl;

    Double_t Rout = optics.GetMaxEntranceRadius();
    Double_t Rin = optics.GetMinEntranceRadius();

    TRestSpiderMask* sMask = optics.GetSpiderMask();
    Double_t na = sMask->GetNumberOfArms();
    Double_t wa = sMask->GetArmsWidth();

    std::vector<Double_t> r = optics.GetR1();
    std::vector<Double_t> th = optics.GetThickness();

    Double_t Aeff = (TMath::Pi() - 0.5 * na * wa) * (Rout * Rout - Rin * Rin);
    for (size_t n = 0; n < r.size(); n++) Aeff -= (2 * TMath::Pi() - na * wa) * r[n] * th[n];

<<<<<<< HEAD
	std::cout << "Aeff (optics): " << Aeff/Rout/Rout/TMath::Pi() << std::endl;

	TCanvas c;
	c.SetCanvasSize(2400, 1800);
	c.SetWindowSize(2400, 1800);
	c.Divide(2,1);

	c.cd(1);
	optics.GetMirrorProperties()->DrawOpticsPropertiesLinear();

	c.cd(2);
	optics.DrawParticleTracks();

	c.Print("optics.pdf");

	/// Extracted from x-ray window MicromegasStrongBack
	na = 8;
	wa = 2.64*TMath::Pi()/180.;
	Rout = 8.5;
	Rin = 4.55;
	Double_t Ro = 4.25;
	
	Aeff = (TMath::Pi() - 0.5*na*wa )*(Rout*Rout-Rin*Rin) + TMath::Pi()*Ro*Ro;

	std::cout << "Aeff (window): " << Aeff/Rout/Rout/TMath::Pi() << std::endl;

	TRestAxionXrayWindow strongBack("windows.rml", "MicromegasStrongBack");
	TRestAxionXrayWindow mylar("windows.rml", "MicromegasMylar");
	TRestAxionXrayWindow aluminum("windows.rml", "MicromegasAluminumFoil");
	
    TGraph* mylarGraph = new TGraph();
	mylarGraph->SetName( "Mylar" );
	mylarGraph->SetLineColor(49);
	mylarGraph->SetLineWidth(2);

    TGraph* aluminumGraph = new TGraph();
	aluminumGraph->SetName("Aluminum");
	aluminumGraph->SetLineColor(46);
	aluminumGraph->SetLineWidth(2);

    TGraph* solarGraph = new TGraph();
	solarGraph->SetName( "SolarFlux" );
	solarGraph->SetLineColor(43);
	solarGraph->SetLineWidth(2);
	
	Double_t WeffSum = 0;
	Double_t AlSum = 0;
	Double_t MySum = 0;
	for( Double_t energy = deltaE; energy < toEnergy; energy += deltaE )
	{
		Double_t tMy = mylar.GetTransmission( energy, 0 , 0 );
		Double_t tAl = aluminum.GetTransmission( energy, 0 , 0 );
		
		mylarGraph->SetPoint(mylarGraph->GetN(), energy, tMy);
		aluminumGraph->SetPoint(aluminumGraph->GetN(), energy, tAl);
		solarGraph->SetPoint(solarGraph->GetN(), energy, flux.GetFluxAtEnergy(energy,0)/maxFlux);

		WeffSum += flux.GetFluxAtEnergy(energy, 0) * tMy * tAl; 
		AlSum += flux.GetFluxAtEnergy(energy, 0) * tAl; 
		MySum += flux.GetFluxAtEnergy(energy, 0) * tMy; 
	}

	WeffSum = WeffSum/fluxSum;
	AlSum = AlSum/fluxSum;
	MySum = MySum/fluxSum;
	std::cout << "AlSum: " << AlSum << std::endl;
	std::cout << "MySum: " << MySum << std::endl;
	std::cout << "WeffSum: " << WeffSum << std::endl;
	
	TCanvas c2;
	c2.SetCanvasSize(1200, 900);
	c2.SetWindowSize(1200, 900);
	//c2.SetLogy();

    TPad* pad2 = new TPad("pad1", "This is pad1", 0.01, 0.02, 0.99, 0.97);
 //   pad1->Divide(2, 2);
	pad2->SetLogy();
    pad2->Draw();

    ////// Drawing reflectivity versus angle
    pad2->SetRightMargin(0.09);
    pad2->SetLeftMargin(0.25);
    pad2->SetBottomMargin(0.15);

    mylarGraph->GetXaxis()->SetLimits(0, 10);
 //   mylarGraph->GetHistogram()->SetMaximum(1);
    mylarGraph->GetHistogram()->SetMinimum(0);

	mylarGraph->GetXaxis()->SetTitle("Energy [keV]");
	mylarGraph->GetXaxis()->SetTitleSize(0.04);
	mylarGraph->GetXaxis()->SetLabelSize(0.04);
	mylarGraph->GetYaxis()->SetTitle("Transmission");
	mylarGraph->GetYaxis()->SetTitleOffset(1.2);
	mylarGraph->GetYaxis()->SetTitleSize(0.04);
	mylarGraph->GetYaxis()->SetLabelSize(0.04);
    mylarGraph->Draw("AL");
    aluminumGraph->Draw("L");
    //solarGraph->Draw("L");

    Double_t lx1 = 0.6, ly1 = 0.55, lx2 = 0.8, ly2 = 0.75;
    TLegend* legend = new TLegend(lx1, ly1, lx2, ly2);
	legend->SetTextSize(0.03);
	//   legend->SetHeader("Widnows", "C");  // option "C" allows to center the header
	legend->AddEntry( "Mylar", "Mylar", "l");
	legend->AddEntry( "Aluminum", "Aluminum", "l");
	legend->Draw();

	c2.Print("windows.pdf");
=======
    std::cout << "Aeff: " << Aeff / Rout / Rout / TMath::Pi() << std::endl;

    TCanvas c;
    c.SetCanvasSize(500, 1000);
    c.SetWindowSize(500, 1000);
    optics.DrawParticleTracks();
>>>>>>> 950f8090

    c.Print("tracks.png");

    return 0;
}
<|MERGE_RESOLUTION|>--- conflicted
+++ resolved
@@ -1,196 +1,177 @@
-#include "TCanvas.h"
-#include "TGraph.h"
-#include "TLatex.h"
-#include "TLegend.h"
-#include "TLine.h"
-#include "TRestAxionBufferGas.h"
-#include "TRestAxionField.h"
-
-Double_t fromEnergy = 0.5;
-Double_t toEnergy = 10;
-
-Double_t incidenceAngle = 0.2;
-Double_t deltaE = 0.1;
-
-//*******************************************************************************************************
-//*** Description: This script will launch the integration of the axion-field with given parameters.
-//*** It allows to test different magnetic field cell sizes, for a given mass that can be off-resonance
-//*** for dm different from zero, and a given maximum tolerance or error for the integration routine.
-//***
-//*** The macro sets the TRestAxionField under debug mode to print the different results on screen.
-//***
-//*** --------------
-//*** Usage: restManager FieldIntegrationTests [sX=10] [sX=10] [sZ=10] [dm=0.01] [tolerance=0.1] [Ea=4.2]
-//*** --------------
-//***
-//*** Author: Javier Galan
-//*******************************************************************************************************
-int REST_Axion_AccurateEfficiencies(std::string fluxFile = "fluxes.rml",
-                                    std::string fluxName = "LennertHoofPrimakoff",
-                                    std::string opticsFile = "xmmTrueWolter.rml",
-                                    std::string opticsName = "xmm") {
-    TRestAxionTrueWolterOptics optics(opticsFile.c_str(), opticsName.c_str());
-    TRestAxionOpticsMirror* mirror = optics.GetMirrorProperties();
-
-    TRestAxionSolarQCDFlux flux(fluxFile.c_str(), fluxName.c_str());
-    flux.Initialize();
-
-<<<<<<< HEAD
-	Double_t R2sum = 0;
-	Double_t fluxSum = 0;
-	Double_t maxFlux = 0;
-	for( Double_t energy = fromEnergy; energy < toEnergy; energy += deltaE )
-	{
-		Double_t R = mirror->GetReflectivity(incidenceAngle, energy );
-		fluxSum += flux.GetFluxAtEnergy(energy, 0);
-		if( flux.GetFluxAtEnergy(energy, 0) > maxFlux ) maxFlux = flux.GetFluxAtEnergy(energy, 0);
-		R2sum += flux.GetFluxAtEnergy(energy, 0) * R * R; 
-	}
-=======
-    Double_t R2sum = 0;
-    Double_t fluxSum = 0;
-    for (Double_t energy = fromEnergy; energy < toEnergy; energy += deltaE) {
-        Double_t R = mirror->GetReflectivity(incidenceAngle, energy);
-        fluxSum += flux.GetFluxAtEnergy(energy, 0);
-        R2sum += flux.GetFluxAtEnergy(energy, 0) * R * R;
-    }
->>>>>>> 950f8090
-
-    Double_t R2eff = R2sum / fluxSum;
-    std::cout << "R2eff: " << R2eff << std::endl;
-
-    Double_t Rout = optics.GetMaxEntranceRadius();
-    Double_t Rin = optics.GetMinEntranceRadius();
-
-    TRestSpiderMask* sMask = optics.GetSpiderMask();
-    Double_t na = sMask->GetNumberOfArms();
-    Double_t wa = sMask->GetArmsWidth();
-
-    std::vector<Double_t> r = optics.GetR1();
-    std::vector<Double_t> th = optics.GetThickness();
-
-    Double_t Aeff = (TMath::Pi() - 0.5 * na * wa) * (Rout * Rout - Rin * Rin);
-    for (size_t n = 0; n < r.size(); n++) Aeff -= (2 * TMath::Pi() - na * wa) * r[n] * th[n];
-
-<<<<<<< HEAD
-	std::cout << "Aeff (optics): " << Aeff/Rout/Rout/TMath::Pi() << std::endl;
-
-	TCanvas c;
-	c.SetCanvasSize(2400, 1800);
-	c.SetWindowSize(2400, 1800);
-	c.Divide(2,1);
-
-	c.cd(1);
-	optics.GetMirrorProperties()->DrawOpticsPropertiesLinear();
-
-	c.cd(2);
-	optics.DrawParticleTracks();
-
-	c.Print("optics.pdf");
-
-	/// Extracted from x-ray window MicromegasStrongBack
-	na = 8;
-	wa = 2.64*TMath::Pi()/180.;
-	Rout = 8.5;
-	Rin = 4.55;
-	Double_t Ro = 4.25;
-	
-	Aeff = (TMath::Pi() - 0.5*na*wa )*(Rout*Rout-Rin*Rin) + TMath::Pi()*Ro*Ro;
-
-	std::cout << "Aeff (window): " << Aeff/Rout/Rout/TMath::Pi() << std::endl;
-
-	TRestAxionXrayWindow strongBack("windows.rml", "MicromegasStrongBack");
-	TRestAxionXrayWindow mylar("windows.rml", "MicromegasMylar");
-	TRestAxionXrayWindow aluminum("windows.rml", "MicromegasAluminumFoil");
-	
-    TGraph* mylarGraph = new TGraph();
-	mylarGraph->SetName( "Mylar" );
-	mylarGraph->SetLineColor(49);
-	mylarGraph->SetLineWidth(2);
-
-    TGraph* aluminumGraph = new TGraph();
-	aluminumGraph->SetName("Aluminum");
-	aluminumGraph->SetLineColor(46);
-	aluminumGraph->SetLineWidth(2);
-
-    TGraph* solarGraph = new TGraph();
-	solarGraph->SetName( "SolarFlux" );
-	solarGraph->SetLineColor(43);
-	solarGraph->SetLineWidth(2);
-	
-	Double_t WeffSum = 0;
-	Double_t AlSum = 0;
-	Double_t MySum = 0;
-	for( Double_t energy = deltaE; energy < toEnergy; energy += deltaE )
-	{
-		Double_t tMy = mylar.GetTransmission( energy, 0 , 0 );
-		Double_t tAl = aluminum.GetTransmission( energy, 0 , 0 );
-		
-		mylarGraph->SetPoint(mylarGraph->GetN(), energy, tMy);
-		aluminumGraph->SetPoint(aluminumGraph->GetN(), energy, tAl);
-		solarGraph->SetPoint(solarGraph->GetN(), energy, flux.GetFluxAtEnergy(energy,0)/maxFlux);
-
-		WeffSum += flux.GetFluxAtEnergy(energy, 0) * tMy * tAl; 
-		AlSum += flux.GetFluxAtEnergy(energy, 0) * tAl; 
-		MySum += flux.GetFluxAtEnergy(energy, 0) * tMy; 
-	}
-
-	WeffSum = WeffSum/fluxSum;
-	AlSum = AlSum/fluxSum;
-	MySum = MySum/fluxSum;
-	std::cout << "AlSum: " << AlSum << std::endl;
-	std::cout << "MySum: " << MySum << std::endl;
-	std::cout << "WeffSum: " << WeffSum << std::endl;
-	
-	TCanvas c2;
-	c2.SetCanvasSize(1200, 900);
-	c2.SetWindowSize(1200, 900);
-	//c2.SetLogy();
-
-    TPad* pad2 = new TPad("pad1", "This is pad1", 0.01, 0.02, 0.99, 0.97);
- //   pad1->Divide(2, 2);
-	pad2->SetLogy();
-    pad2->Draw();
-
-    ////// Drawing reflectivity versus angle
-    pad2->SetRightMargin(0.09);
-    pad2->SetLeftMargin(0.25);
-    pad2->SetBottomMargin(0.15);
-
-    mylarGraph->GetXaxis()->SetLimits(0, 10);
- //   mylarGraph->GetHistogram()->SetMaximum(1);
-    mylarGraph->GetHistogram()->SetMinimum(0);
-
-	mylarGraph->GetXaxis()->SetTitle("Energy [keV]");
-	mylarGraph->GetXaxis()->SetTitleSize(0.04);
-	mylarGraph->GetXaxis()->SetLabelSize(0.04);
-	mylarGraph->GetYaxis()->SetTitle("Transmission");
-	mylarGraph->GetYaxis()->SetTitleOffset(1.2);
-	mylarGraph->GetYaxis()->SetTitleSize(0.04);
-	mylarGraph->GetYaxis()->SetLabelSize(0.04);
-    mylarGraph->Draw("AL");
-    aluminumGraph->Draw("L");
-    //solarGraph->Draw("L");
-
-    Double_t lx1 = 0.6, ly1 = 0.55, lx2 = 0.8, ly2 = 0.75;
-    TLegend* legend = new TLegend(lx1, ly1, lx2, ly2);
-	legend->SetTextSize(0.03);
-	//   legend->SetHeader("Widnows", "C");  // option "C" allows to center the header
-	legend->AddEntry( "Mylar", "Mylar", "l");
-	legend->AddEntry( "Aluminum", "Aluminum", "l");
-	legend->Draw();
-
-	c2.Print("windows.pdf");
-=======
-    std::cout << "Aeff: " << Aeff / Rout / Rout / TMath::Pi() << std::endl;
-
-    TCanvas c;
-    c.SetCanvasSize(500, 1000);
-    c.SetWindowSize(500, 1000);
-    optics.DrawParticleTracks();
->>>>>>> 950f8090
-
-    c.Print("tracks.png");
-
-    return 0;
-}
+#include "TCanvas.h"
+#include "TGraph.h"
+#include "TLatex.h"
+#include "TLegend.h"
+#include "TLine.h"
+#include "TRestAxionBufferGas.h"
+#include "TRestAxionField.h"
+
+Double_t fromEnergy = 0.5;
+Double_t toEnergy = 10;
+
+Double_t incidenceAngle = 0.2;
+Double_t deltaE = 0.1;
+
+//*******************************************************************************************************
+//*** Description: This script will launch the integration of the axion-field with given parameters.
+//*** It allows to test different magnetic field cell sizes, for a given mass that can be off-resonance
+//*** for dm different from zero, and a given maximum tolerance or error for the integration routine.
+//***
+//*** The macro sets the TRestAxionField under debug mode to print the different results on screen.
+//***
+//*** --------------
+//*** Usage: restManager FieldIntegrationTests [sX=10] [sX=10] [sZ=10] [dm=0.01] [tolerance=0.1] [Ea=4.2]
+//*** --------------
+//***
+//*** Author: Javier Galan
+//*******************************************************************************************************
+int REST_Axion_AccurateEfficiencies(std::string fluxFile = "fluxes.rml",
+                                    std::string fluxName = "LennertHoofPrimakoff",
+                                    std::string opticsFile = "xmmTrueWolter.rml",
+                                    std::string opticsName = "xmm") {
+    TRestAxionTrueWolterOptics optics(opticsFile.c_str(), opticsName.c_str());
+    TRestAxionOpticsMirror* mirror = optics.GetMirrorProperties();
+
+    TRestAxionSolarQCDFlux flux(fluxFile.c_str(), fluxName.c_str());
+    flux.Initialize();
+
+	Double_t R2sum = 0;
+	Double_t fluxSum = 0;
+	Double_t maxFlux = 0;
+	for( Double_t energy = fromEnergy; energy < toEnergy; energy += deltaE )
+	{
+		Double_t R = mirror->GetReflectivity(incidenceAngle, energy );
+		fluxSum += flux.GetFluxAtEnergy(energy, 0);
+		if( flux.GetFluxAtEnergy(energy, 0) > maxFlux ) maxFlux = flux.GetFluxAtEnergy(energy, 0);
+		R2sum += flux.GetFluxAtEnergy(energy, 0) * R * R; 
+	}
+
+    Double_t R2eff = R2sum / fluxSum;
+    std::cout << "R2eff: " << R2eff << std::endl;
+
+    Double_t Rout = optics.GetMaxEntranceRadius();
+    Double_t Rin = optics.GetMinEntranceRadius();
+
+    TRestSpiderMask* sMask = optics.GetSpiderMask();
+    Double_t na = sMask->GetNumberOfArms();
+    Double_t wa = sMask->GetArmsWidth();
+
+    std::vector<Double_t> r = optics.GetR1();
+    std::vector<Double_t> th = optics.GetThickness();
+
+    Double_t Aeff = (TMath::Pi() - 0.5 * na * wa) * (Rout * Rout - Rin * Rin);
+    for (size_t n = 0; n < r.size(); n++) Aeff -= (2 * TMath::Pi() - na * wa) * r[n] * th[n];
+
+	std::cout << "Aeff (optics): " << Aeff/Rout/Rout/TMath::Pi() << std::endl;
+
+	TCanvas c;
+	c.SetCanvasSize(2400, 1800);
+	c.SetWindowSize(2400, 1800);
+	c.Divide(2,1);
+
+	c.cd(1);
+	optics.GetMirrorProperties()->DrawOpticsPropertiesLinear();
+
+	c.cd(2);
+	optics.DrawParticleTracks();
+
+	c.Print("optics.pdf");
+
+	/// Extracted from x-ray window MicromegasStrongBack
+	na = 8;
+	wa = 2.64*TMath::Pi()/180.;
+	Rout = 8.5;
+	Rin = 4.55;
+	Double_t Ro = 4.25;
+	
+	Aeff = (TMath::Pi() - 0.5*na*wa )*(Rout*Rout-Rin*Rin) + TMath::Pi()*Ro*Ro;
+
+	std::cout << "Aeff (window): " << Aeff/Rout/Rout/TMath::Pi() << std::endl;
+
+	TRestAxionXrayWindow strongBack("windows.rml", "MicromegasStrongBack");
+	TRestAxionXrayWindow mylar("windows.rml", "MicromegasMylar");
+	TRestAxionXrayWindow aluminum("windows.rml", "MicromegasAluminumFoil");
+	
+    TGraph* mylarGraph = new TGraph();
+	mylarGraph->SetName( "Mylar" );
+	mylarGraph->SetLineColor(49);
+	mylarGraph->SetLineWidth(2);
+
+    TGraph* aluminumGraph = new TGraph();
+	aluminumGraph->SetName("Aluminum");
+	aluminumGraph->SetLineColor(46);
+	aluminumGraph->SetLineWidth(2);
+
+    TGraph* solarGraph = new TGraph();
+	solarGraph->SetName( "SolarFlux" );
+	solarGraph->SetLineColor(43);
+	solarGraph->SetLineWidth(2);
+	
+	Double_t WeffSum = 0;
+	Double_t AlSum = 0;
+	Double_t MySum = 0;
+	for( Double_t energy = deltaE; energy < toEnergy; energy += deltaE )
+	{
+		Double_t tMy = mylar.GetTransmission( energy, 0 , 0 );
+		Double_t tAl = aluminum.GetTransmission( energy, 0 , 0 );
+		
+		mylarGraph->SetPoint(mylarGraph->GetN(), energy, tMy);
+		aluminumGraph->SetPoint(aluminumGraph->GetN(), energy, tAl);
+		solarGraph->SetPoint(solarGraph->GetN(), energy, flux.GetFluxAtEnergy(energy,0)/maxFlux);
+
+		WeffSum += flux.GetFluxAtEnergy(energy, 0) * tMy * tAl; 
+		AlSum += flux.GetFluxAtEnergy(energy, 0) * tAl; 
+		MySum += flux.GetFluxAtEnergy(energy, 0) * tMy; 
+	}
+
+	WeffSum = WeffSum/fluxSum;
+	AlSum = AlSum/fluxSum;
+	MySum = MySum/fluxSum;
+	std::cout << "AlSum: " << AlSum << std::endl;
+	std::cout << "MySum: " << MySum << std::endl;
+	std::cout << "WeffSum: " << WeffSum << std::endl;
+	
+	TCanvas c2;
+	c2.SetCanvasSize(1200, 900);
+	c2.SetWindowSize(1200, 900);
+	//c2.SetLogy();
+
+    TPad* pad2 = new TPad("pad1", "This is pad1", 0.01, 0.02, 0.99, 0.97);
+ //   pad1->Divide(2, 2);
+	pad2->SetLogy();
+    pad2->Draw();
+
+    ////// Drawing reflectivity versus angle
+    pad2->SetRightMargin(0.09);
+    pad2->SetLeftMargin(0.25);
+    pad2->SetBottomMargin(0.15);
+
+    mylarGraph->GetXaxis()->SetLimits(0, 10);
+ //   mylarGraph->GetHistogram()->SetMaximum(1);
+    mylarGraph->GetHistogram()->SetMinimum(0);
+
+	mylarGraph->GetXaxis()->SetTitle("Energy [keV]");
+	mylarGraph->GetXaxis()->SetTitleSize(0.04);
+	mylarGraph->GetXaxis()->SetLabelSize(0.04);
+	mylarGraph->GetYaxis()->SetTitle("Transmission");
+	mylarGraph->GetYaxis()->SetTitleOffset(1.2);
+	mylarGraph->GetYaxis()->SetTitleSize(0.04);
+	mylarGraph->GetYaxis()->SetLabelSize(0.04);
+    mylarGraph->Draw("AL");
+    aluminumGraph->Draw("L");
+    //solarGraph->Draw("L");
+
+    Double_t lx1 = 0.6, ly1 = 0.55, lx2 = 0.8, ly2 = 0.75;
+    TLegend* legend = new TLegend(lx1, ly1, lx2, ly2);
+	legend->SetTextSize(0.03);
+	//   legend->SetHeader("Widnows", "C");  // option "C" allows to center the header
+	legend->AddEntry( "Mylar", "Mylar", "l");
+	legend->AddEntry( "Aluminum", "Aluminum", "l");
+	legend->Draw();
+
+	c2.Print("windows.pdf");
+
+    c.Print("tracks.png");
+
+    return 0;
+}