--- conflicted
+++ resolved
@@ -121,811 +121,10 @@
 
     fField = (TRestAxionMagneticField*)this->GetMetadata("TRestAxionMagneticField");
 
-<<<<<<< HEAD
     if (!fField) {
         ferr << "TRestAxionFieldPropagationprocess. Magnetic Field was not defined!" << endl;
         exit(0);
     }
-=======
-    if (!fAxionMagneticField) {
-        RESTError << "TRestAxionFieldPropagationprocess. Magnetic Field was not defined!" << RESTendl;
-        exit(0);
-    }
-
-    fAxionBufferGas = (TRestAxionBufferGas*)this->GetMetadata("TRestAxionBufferGas");
-
-    if (!fAxionBufferGas) {
-        RESTError << "TRestAxionBufferGas. Cannot access the buffer gas" << RESTendl;
-        exit(0);
-    }
-
-    fAxionPhotonConversion = new TRestAxionPhotonConversion();
-    fAxionPhotonConversion->SetBufferGas(fAxionBufferGas);
-}
-
-///////////////////////////////////////////////
-/// \brief This method will translate the vector with direction `dir` starting at position `pos` to the plane
-/// defined by the normal vector plane, `n` that contains the point `a` in the plane.
-///
-/// This method has been migrated to TRestPhysics, and it will be accesible through REST_Physics
-/*
-TVector3 TRestAxionFieldPropagationProcess::MoveToPlane(TVector3 pos, TVector3 dir, TVector3 n, TVector3 a) {
-    if (n * dir == 0) {
-        RESTError << "The vector is parallel to the plane!!" << endl;
-        RESTError << "Position will not be translated" << endl;
-    } else {
-        Double_t t = (n * a - n * pos) / (n * dir);
-
-        return pos + t * dir;
-    }
-    return pos;
-}*/
-
-///////////////////////////////////////////////
-/// \brief This method is OBSOLETE.
-///
-/// It is more intuitive to define the vector position and direction, and
-/// plane vector and point. Then use this information to find the intersection. Instead of defining a
-/// component and an impact factor.
-/*
-TVector3 TRestAxionFieldPropagationProcess::MoveToPlan(TVector3 pos, TVector3 dir, Double_t f, Int_t i) {
-    if (dir[i] == 0) RESTError << "The component of the direction you chose is equal to 0 " << endl;
-
-    Double_t t = (f - pos[i]) / dir[i];
-    pos[i] = f;
-    pos[(i + 1) % 3] = pos[(i + 1) % 3] + t * dir[(i + 1) % 3];
-    pos[(i + 2) % 3] = pos[(i + 2) % 3] + t * dir[(i + 2) % 3];
-
-    return pos;
-}
-*/
-
-///////////////////////////////////////////////
-/// \brief This method is OBSOLETE.
-///
-/// Re-implementation of MoveToPlane
-/*
-TVector3 TRestAxionFieldPropagationProcess::FinalPositionInPlan(TVector3 pos, TVector3 dir,
-                                                                TVector3 normalPlan, TVector3 pointPlan) {
-    if (normalPlan.Dot(dir) == 0) return pos;
-
-    Double_t t, d;
-    d = -normalPlan.Dot(pointPlan);
-    t = -(normalPlan.Dot(pos) + d) / (normalPlan.Dot(dir));
-
-    pos = pos + t * dir;
-
-    return pos;
-}
-*/
-
-///////////////////////////////////////////////
-/// \brief This method is OBSOLETE
-///
-/// Re-implementation in MoveByDistance. Just because the method name is more intuitive using BYDISTANCE
-/*
-TVector3 TRestAxionFieldPropagationProcess::MoveToFinalDistance(TVector3 pos, TVector3 dir,
-                                                                Double_t distance) {
-    Double_t t = distance / dir.Mag();
-    pos = pos + t * dir;
-
-    return pos;
-}
-*/
-
-///////////////////////////////////////////////
-/// \brief This method transports a position `pos` by a distance `d` in the direction defined by `dir`.
-///
-/// This method has been migrated to TRestPhysics, and it will be accesible through REST_Physics
-/*
-TVector3 TRestAxionFieldPropagationProcess::MoveByDistance(TVector3 pos, TVector3 dir, Double_t d) {
-    return pos + d * dir.Unit();
-} */
-
-bool TRestAxionFieldPropagationProcess::IsInBoundedPlan(TVector3 pos, Int_t i, Int_t p) {
-    Double_t minCond1, maxCond1, minCond2, maxCond2;
-    Int_t j, k;
-
-    /*
-if (i == 0) {
-    minCond1 = (fAxionMagneticField->GetYmin())[p];
-    maxCond1 = (fAxionMagneticField->GetYmax())[p];
-    minCond2 = (fAxionMagneticField->GetZmin())[p];
-    maxCond2 = (fAxionMagneticField->GetZmax())[p];
-    j = 1;
-    k = 2;
-}
-if (i == 1) {
-    minCond1 = (fAxionMagneticField->GetXmin())[p];
-    maxCond1 = (fAxionMagneticField->GetXmax())[p];
-    minCond2 = (fAxionMagneticField->GetZmin())[p];
-    maxCond2 = (fAxionMagneticField->GetZmax())[p];
-    j = 0;
-    k = 2;
-}
-if (i == 2) {
-    minCond1 = (fAxionMagneticField->GetXmin())[p];
-    maxCond1 = (fAxionMagneticField->GetXmax())[p];
-    minCond2 = (fAxionMagneticField->GetYmin())[p];
-    maxCond2 = (fAxionMagneticField->GetYmax())[p];
-    j = 0;
-    k = 1;
-}
-
-    bool cond1 = (pos[j] <= maxCond1 && pos[j] >= minCond1);
-    bool cond2 = (pos[k] <= maxCond2 && pos[k] >= minCond2);
-
-    return cond1 && cond2;
-    */
-    return false;
-}
-
-std::vector<TVector3> TRestAxionFieldPropagationProcess::InOut(std::vector<TVector3> bounds, TVector3 dir) {
-    Int_t i = 0;
-
-    TVector3 in = bounds[0];
-    TVector3 out = bounds[1];
-
-    while (i < 3 && dir[i] * (out[i] - in[i]) >= 0) i = i + 1;
-
-    if (i < 3) {
-        bounds[0] = out;
-        bounds[1] = in;
-    }
-
-    return bounds;
-}
-
-///////////////////////////////////////////////
-/// \brief Finds the in/out particle trajectory boundaries for a particular magnetic volume.
-///
-/// This method checks if the particle (with the initial position `pos` and direction `dir`) passes through
-/// the magnetic field region specified by the input parameter p. It is done by searching for the points where
-/// the particle trajectory intersects the boundary planes of that region. If two such points (entry point and
-/// exit point) are found, their coordinates are stored in the vector boundaries. In the example shown in Fig.
-/// 1 these points are: IN 1 and OUT 1 for the region #1 and IN2  and OUT 2 for the region #2.
-/* This method has been moved to TRestAxionMagneticField::GetVolumeBoundaries
-std::vector<TVector3> TRestAxionFieldPropagationProcess::FindBoundariesOneVolume(TVector3 pos, TVector3 dir,
-                                                                                 Int_t p) {
-    std::vector<TVector3> boundaries;
-TVector3 in;
-TVector3 out;
-
-Int_t i = 0;
-Int_t j = 0;
-
-TVectorD f(6);
-f[0] = (fAxionMagneticField->GetXmin())[p];
-f[1] = (fAxionMagneticField->GetXmax())[p];
-f[2] = (fAxionMagneticField->GetYmin())[p];
-f[3] = (fAxionMagneticField->GetYmax())[p];
-f[4] = (fAxionMagneticField->GetZmin())[p];
-f[5] = (fAxionMagneticField->GetZmax())[p];
-
-Int_t nFace = 0;
-
-while (nFace < 6 && i <= 0) {
-    if (dir[Int_t(nFace / 2)] != 0) {
-        if ((pos[Int_t(nFace / 2)] - f[nFace]) * dir[Int_t(nFace / 2)] <= 0) {
-            in = MoveToPlan(pos, dir, f[nFace], Int_t(nFace / 2));
-            if (IsInBoundedPlan(in, Int_t(nFace / 2), p)) i = i + 1;
-        }
-    }
-    nFace = nFace + 1;
-}
-
-if (i == 1) {
-    while (nFace < 6 && j <= 0) {
-        if (dir[Int_t(nFace / 2)] != 0) {
-            if ((pos[Int_t(nFace / 2)] - f[nFace]) * dir[Int_t(nFace / 2)] <= 0) {
-                out = MoveToPlan(pos, dir, f[nFace], Int_t(nFace / 2));
-                if (IsInBoundedPlan(out, Int_t(nFace / 2), p)) j = j + 1;
-            }
-        }
-        nFace = nFace + 1;
-    }
-}
-
-if (i + j == 2 && in != out) {
-    boundaries.push_back(in);
-    boundaries.push_back(out);
-    return boundaries;
-}
-
-else
-    return boundaries;
-    return boundaries;
-}
-*/
-
-/*  This  method has been moved  to TRestAxionMagneticField::GetFieldBoundaries
-std::vector<TVector3> TRestAxionFieldPropagationProcess::FieldBoundary(std::vector<TVector3> boundaries,
-                                                                       Double_t minStep) {
-    std::vector<TVector3> boundariesField;
-
-    TVector3 in = boundaries[0];
-    TVector3 out = boundaries[1];
-    TVector3 diff = out - in;
-
-    Int_t N = 10;
-
-    Int_t i = 0;
-
-    while (1.0 / Double_t(N) > minStep) {
-        while ((fAxionMagneticField->GetMagneticField(in[0], in[1], in[2])) == TVector3(0, 0, 0) && i < N) {
-            in = in + 1.0 / Double_t(N) * diff;
-            i = i + 1;
-        }
-
-        if (i == N) return boundariesField;
-
-        in = in - 1.0 / Double_t(N) * diff;
-        N = 10 * N;
-        i = 0;
-    }
-
-    in = in + 10.0 / Double_t(N) * diff;
-    boundariesField.push_back(in);
-
-    N = 10;
-    i = 0;
-
-    while (1.0 / Double_t(N) > minStep) {
-        while ((fAxionMagneticField->GetMagneticField(out[0], out[1], out[2]) == TVector3(0, 0, 0)) &&
-               i < N) {
-            out = out - 1.0 / Double_t(N) * diff;
-            i = i + 1;
-        }
-
-        out = out + 1.0 / Double_t(N) * diff;
-        N = 10 * N;
-        i = 0;
-    }
-
-    out = out - 10.0 / Double_t(N) * diff;
-    boundariesField.push_back(out);
-
-    return boundariesField;
-}
-*/
-
-// This method is obsolete because it uses methods FindBoundariesOneVolume and FieldBoundary that are obsolete
-// and replaced by the methods TRestAxionMagneticField::GetVolumeBoundaries and
-// TRestAxionMagneticField::GetFieldBoundaries.
-// The NEW version of this method is given below and uses TRestAxionMagneticField::GetFieldBoundaries
-/*
-std::vector<std::vector<TVector3>> TRestAxionFieldPropagationProcess::FindFieldBoundaries(Double_t minStep) {
-    std::vector<std::vector<TVector3>> boundaryCollection;
-    std::vector<std::vector<TVector3>> boundaryFinalCollection;
-
-if (minStep == -1) minStep = 0.01;
-std::vector<TVector3> buffVect;
-TVector3 boundaryIn;
-TVector3 boundaryOut;
-
-TVector3 posInitial = *(fInputAxionEvent->GetPosition());
-TVector3 direction = *(fInputAxionEvent->GetDirection());
-direction = direction.Unit();
-
-if (direction == TVector3(0, 0, 0))  // No moves
-    return boundaryCollection;
-
-if ((fAxionMagneticField->GetXmin()).size() == 0)
-    RESTError << " The magnetic field has not been loaded " << endl;
-
-// Find global boundaries volume
-
-Int_t N = (fAxionMagneticField->GetXmin()).size();
-
-for (Int_t p = 0; p < N; p++) {
-    buffVect = FindBoundariesOneVolume(posInitial, direction, p);
-    if (buffVect.size() == 2) {
-        buffVect = InOut(buffVect, direction);
-        boundaryCollection.push_back(buffVect);
-        buffVect.clear();
-    }
-}
-
-debug << "+------------------------+" << endl;
-debug << " Number of volume boundaries : " << 2 * boundaryCollection.size() << endl;
-debug << "+------------------------+" << endl;
-
-debug << "+------------------------+" << endl;
-for (Int_t p = 0; p < boundaryCollection.size(); p++) {
-    debug << "for" << p << " in : (" << boundaryCollection[p][0].X() << ","
-          << boundaryCollection[p][0].Y() << "," << boundaryCollection[p][0].Z() << ")" << endl;
-    debug << "for" << p << " out : (" << boundaryCollection[p][1].X() << ","
-          << boundaryCollection[p][1].Y() << "," << boundaryCollection[p][1].Z() << ")" << endl;
-}
-debug << "+------------------------+" << endl;
-
-// Find precise boundaries field
-
-for (Int_t i = 0; i < boundaryCollection.size(); i++) {
-    buffVect = FieldBoundary(boundaryCollection[i], minStep);
-    if (buffVect.size() == 2) {
-        boundaryFinalCollection.push_back(buffVect);
-        buffVect.clear();
-    }
-}
-
-boundaryCollection.clear();
-
-debug << "+------------------------+" << endl;
-debug << " Number of field boundaries : " << 2 * boundaryFinalCollection.size() << endl;
-debug << "+------------------------+" << endl;
-
-debug << "+------------------------+" << endl;
-for (Int_t p = 0; p < boundaryFinalCollection.size(); p++) {
-    debug << "for" << p << " in : (" << boundaryFinalCollection[p][0].X() << ","
-          << boundaryFinalCollection[p][0].Y() << "," << boundaryFinalCollection[p][0].Z() << ")" << endl;
-    debug << "for" << p << " out : (" << boundaryFinalCollection[p][1].X() << ","
-          << boundaryFinalCollection[p][1].Y() << "," << boundaryFinalCollection[p][1].Z() << ")" << endl;
-}
-debug << "+------------------------+" << endl;
-
-    return boundaryFinalCollection;
-}
-*/
-
-// This is a NEW version of FindFieldBoundaries method and replaces the obsolete version of this method given
-// above
-///////////////////////////////////////////////
-/// \brief Finds the boundary points for each segment along the particle trajectory where the **transversal**
-/// component
-/// of the magnetic field in not zero.
-///
-/// This method goes over all magnetic field regions and checks for each region if the particle (with the
-/// initial
-/// position `posInitial` and direction `direction`) passes through this region. If yes, it determines the
-/// boundary
-/// points of the trajectory segment through this region between which the **transversal** component of the
-/// magnetic
-/// field is not zero. The method returns the vector where each element contains a pair of boundary points,
-/// i.e., the starting and ending points of one segment of the particle trajectory along which the
-/// **transversal**
-/// component of the magnetic field is not zero.
-///
-std::vector<std::vector<TVector3>> TRestAxionFieldPropagationProcess::FindFieldBoundaries(Double_t minStep) {
-    std::vector<std::vector<TVector3>> boundaryFinalCollection;
-
-    if (minStep == -1) minStep = 0.01;
-    std::vector<TVector3> buffVect;
-
-    TVector3 posInitial = *(fAxionEvent->GetPosition());
-    TVector3 direction = *(fAxionEvent->GetDirection());
-    direction = direction.Unit();
-
-    if (direction == TVector3(0, 0, 0))  // No moves
-        return boundaryFinalCollection;
-
-    if (fAxionMagneticField->GetNumberOfVolumes() == 0)
-        RESTError << " The magnetic field has not been loaded " << RESTendl;
-
-    // Find field boundaries volume
-
-    Int_t N = fAxionMagneticField->GetNumberOfVolumes();
-
-    for (Int_t p = 0; p < N; p++) {
-        buffVect.clear();
-        buffVect = fAxionMagneticField->GetFieldBoundaries(posInitial, direction, p);
-        if (buffVect.size() == 2) {
-            boundaryFinalCollection.push_back(buffVect);
-        }
-    }
-
-    RESTDebug << "+------------------------+" << RESTendl;
-    RESTDebug << " Number of field boundaries : " << 2 * boundaryFinalCollection.size() << RESTendl;
-    RESTDebug << "+------------------------+" << RESTendl;
-
-    RESTDebug << "+------------------------+" << RESTendl;
-    for (Int_t p = 0; p < boundaryFinalCollection.size(); p++) {
-        RESTDebug << "for volume " << p << " in : (" << boundaryFinalCollection[p][0].X() << ","
-                  << boundaryFinalCollection[p][0].Y() << "," << boundaryFinalCollection[p][0].Z() << ")"
-                  << RESTendl;
-        RESTDebug << "for volume " << p << " out : (" << boundaryFinalCollection[p][1].X() << ","
-                  << boundaryFinalCollection[p][1].Y() << "," << boundaryFinalCollection[p][1].Z() << ")"
-                  << RESTendl;
-    }
-    RESTDebug << "+------------------------+" << RESTendl;
-
-    return boundaryFinalCollection;
-}
-
-/* This method is now OBSOLETE. It seems to me there is a problem here, there are two directional vectors
-defined.
-The one defined by in/out coordinates, and the one defined by axion direction.
-
-This method will be substituted by
-std::vector<Double_t> TRestAxionMagneticField::GetTransversalComponentAlongPath(TVector3 from, TVector3 to,
-Double_t dl, Int_t Nmax );
-
-TVectorD TRestAxionFieldPropagationProcess::GetFieldVector(TVector3 in, TVector3 out, Int_t N) {
-    if (N == 0) N = TMath::Power(10, 4);
-
-    TVectorD Bt(N);
-    TVector3 B;
-    TVector3 direction = *(fInputAxionEvent->GetDirection());
-
-    TVector3 differential = out - in;
-
-    B = fAxionMagneticField->GetMagneticField(in[0], in[1], in[2]);
-    Bt[0] = abs(B.Perp(direction));
-
-    for (Int_t i = 1; i < N; i++) {
-        in = in + differential * (1.0 / Double_t(N - 1));
-        B = fAxionMagneticField->GetMagneticField(in[0], in[1], in[2]);
-        Bt[i] = abs(B.Perp(direction));
-    }
-
-    return Bt;
-} */
-
-/// \brief Prints variables of the ComplexReal type, i.e, complex numbers
-///
-void TRestAxionFieldPropagationProcess::PrintComplex(ComplexReal p) {
-    RESTDebug << p.real << " + " << p.img << "i" << RESTendl;
-}
-
-/// \brief Calculates amplitudes of the axion field, parallel component of the photon field and orthogonal
-/// component of the photon field (parallel and orthogonal are with respect to the transverse component of the
-/// magnetic field)
-/// after passing one segment of the particle trajectory along which it is assumed
-/// that the transverse component of the magnetic field with respect to the particle propagation direction
-/// is not equal zero. The segment is divided into a series of subsegments. It is assumed that the magnitude
-/// and direction of the
-/// transverse component of the magnetic field are constant along each subsegment, but they can change from
-/// one subsegment
-/// to another. The calculations are based on the procedure described in the Section 4 of the internal report
-/// "Axion-photon conversion in the external magnetic fields" written by B. Lakic and K. Jakovcic.
-/// For each subsegment, the values of certain parameters (e.g. theta, lambda) are calculated first and then
-/// the method
-/// `CalculateAmplitudesInSubsegment` is called to calculate the amplitudes after passing that subsegment,
-/// i.e., to calculate the amplitudes
-/// at the end of that subsegment. This procedure is repeated for each subsegment until
-/// the end of segment is reached. The values of the amplitudes at the end of one subsegment are used to
-/// calculate the initial
-/// values of these amplitudes for the next subsegment by using equations (4.4)-(4.6).
-///
-/// NOTE: The amplitudes are calculated for the axion-photon coupling constant g_agg = 10^-10 GeV-1
-/// The length of the subsegment is defined by variable `step`. It is currently set to 200 mm.
-
-void TRestAxionFieldPropagationProcess::CalculateAmplitudesInSegment(
-    ComplexReal& faxionAmplitude, ComplexReal& fparallelPhotonAmplitude,
-    ComplexReal& forthogonalPhotonAmplitude, TVector3& averageBT, mpfr::mpreal axionMass,
-    mpfr::mpreal photonMass, mpfr::mpreal Ea, TVector3 from, TVector3 to, mpfr::mpreal CommonPhase,
-    mpfr::mpreal OrthogonalPhase) {
-    mpfr::mpreal g_agg = 1.0e-10;                 // axion-photon coupling constant in GeV-1
-    mpfr::mpreal TeslaineV = 195.3;               // conversion factor from Tesla to eV^2
-    Double_t segment_length = (to - from).Mag();  // the length of the entire segment
-    TVector3 subsegment_start,
-        subsegment_end;          // coordinates of the starting and ending points of one subsegment
-    Double_t subsegment_length;  // the length of one subsegment
-    ComplexReal subsegment_A0_par, subsegment_A0_ort;  // values of the parallel and orthogonal photon
-                                                       // amplitudes at the end of one subsegment (that is
-                                                       // also the beginning of the next subsegment
-    TVector3
-        averageBT_0;  // transverse component of the average magnetic field vector in the previous subsegment
-
-    Double_t step = 200.0;  // the length of the subsegment
-    Double_t BTmag;  // average magnitude of the transverse component of the magnetic field in one subsegment
-                     // (given in Tesla)
-    Double_t BTangle;  // angle between the transverse component of the average magnetic field in one
-                       // subsegment and the one in the previous subsegment
-
-    subsegment_start = from;
-    subsegment_A0_par = fparallelPhotonAmplitude;    // parallel photon amplitude at the beginning of the
-                                                     // segment, i.e., at the point `from`
-    subsegment_A0_ort = forthogonalPhotonAmplitude;  // orthogonal photon amplitude at the beginning of the
-                                                     // segment, i.e., at the point `from`
-    averageBT_0 = averageBT;
-    TVector3 dir = (to - from).Unit();  // direction of the particle propagation
-
-    while ((subsegment_start - from).Mag() < segment_length) {  // loop over subsegments in one segment
-        subsegment_end = subsegment_start + step * dir;
-        if ((subsegment_end - from).Mag() >= segment_length) subsegment_end = to;
-        subsegment_length = (subsegment_end - subsegment_start).Mag();
-        subsegment_length = subsegment_length / 1000.0;  // default REST units are mm
-
-        // calculation of the average magnitude of the transverse magnetic field along the subsegment, i.e.,
-        // between coordinates `subsegment_start` and `subsegment_end`
-        BTmag =
-            fAxionMagneticField->GetTransversalFieldAverage(subsegment_start, subsegment_end);  // in Tesla
-
-        // calculation of the transverse component of the average magnetic field vector along the subsegment,
-        // i.e., between coordinates `subsegment_start` and `subsegment_end`
-        averageBT = fAxionMagneticField->GetFieldAverageTransverseVector(subsegment_start, subsegment_end);
-
-        // calculation of the angle between the transverse component of the average magnetic field in one
-        // subsegment and the one in the previous subsegment
-        if ((averageBT_0.Mag() == 0.0) || (averageBT.Mag() == 0.0))
-            BTangle = 0.0;
-        else
-            BTangle = averageBT.Angle(averageBT_0);
-        if (averageBT.Mag() != 0.0) averageBT_0 = averageBT;
-
-        // calculation of the initial values of the parallel and orthogonal photon amplitudes at the beginning
-        // of the subsegment (at the point `subsegment_start`)
-        // from the values at the end of the previous subsegment (also at the point `subsegment_start`)
-        fparallelPhotonAmplitude = ComplexAddition(ComplexProduct(cos(BTangle), subsegment_A0_par),
-                                                   ComplexProduct(sin(BTangle), subsegment_A0_ort));
-        forthogonalPhotonAmplitude = ComplexAddition(ComplexProduct(-sin(BTangle), subsegment_A0_par),
-                                                     ComplexProduct(cos(BTangle), subsegment_A0_ort));
-
-        // calculation of the parameters theta and lambda for the subsegment
-        mpfr::mpreal term_1 = 2 * (Ea * 1000.0) * (g_agg * 1.0e-9) * (BTmag * TeslaineV);  // in eV^2
-        mpfr::mpreal term_2 = axionMass * axionMass - photonMass * photonMass;             // in ev^2
-        mpfr::mpreal theta = 0.5 * atan(term_1 / term_2);
-        mpfr::mpreal lambda = sqrt(term_1 * term_1 + term_2 * term_2) / (4. * Ea * 1000.0);  // in eV
-
-        RESTDebug << "+--------------------------------------------------------------------------+"
-                  << RESTendl;
-        RESTDebug << " CalculateAmplitudesInSegment method: Parameter summary" << RESTendl;
-        RESTDebug << RESTendl << "segment length = " << segment_length << " mm" << RESTendl;
-        RESTDebug << RESTendl << "subsegment_start: (" << subsegment_start.x() << ", " << subsegment_start.y()
-                  << ", " << subsegment_start.z() << ") "
-                  << " mm" << RESTendl;
-        RESTDebug << "subsegment_end: ( " << subsegment_end.x() << ", " << subsegment_end.y() << ", "
-                  << subsegment_end.z() << ") "
-                  << " mm" << RESTendl;
-        RESTDebug << "subsegment length = " << subsegment_length << " m" << RESTendl << RESTendl;
-
-        RESTDebug
-            << " average magnitude of the transverse component of the magnetic field in the subsegment : "
-            << BTmag << " T" << RESTendl;
-        RESTDebug
-            << " angle of the transverse component of the average magnetic field in the subsegment with "
-               "respect to the previous subsegment : "
-            << BTangle << " rad" << RESTendl;
-        RESTDebug << " g_agg : " << g_agg << " GeV-1" << RESTendl;
-        RESTDebug << " Theta : " << theta << RESTendl;
-        RESTDebug << " lambda : " << lambda << " eV" << RESTendl;
-        RESTDebug << " subsegment_A0_par : ";
-        PrintComplex(subsegment_A0_par);
-        RESTDebug << " subsegment_A0_ort : ";
-        PrintComplex(subsegment_A0_ort);
-        RESTDebug << " BEFORE calculating in subsegment: paralell photon component amplitude : ";
-        PrintComplex(fparallelPhotonAmplitude);
-        RESTDebug << " BEFORE calculating in subsegment: orthogonal photon component amplitude : ";
-        PrintComplex(forthogonalPhotonAmplitude);
-        RESTDebug << "+--------------------------------------------------------------------------+"
-                  << RESTendl;
-
-        CalculateAmplitudesInSubsegment(faxionAmplitude, fparallelPhotonAmplitude, forthogonalPhotonAmplitude,
-                                        theta, lambda, subsegment_length, CommonPhase, OrthogonalPhase);
-        subsegment_A0_par = fparallelPhotonAmplitude;    // parallel photon amplitude at the end of the
-                                                         // subsegment, i.e. at the point `subsegment_end`
-        subsegment_A0_ort = forthogonalPhotonAmplitude;  // orthogonal photon amplitude at the end of the
-                                                         // subsegment, i.e. at the point `subsegment_end`
-        RESTDebug << RESTendl << " AFTER calculating in subsegment: subsegment_A0_par : ";
-        PrintComplex(subsegment_A0_par);
-        RESTDebug << " AFTER calculating in subsegment: subsegment_A0_ort : ";
-        PrintComplex(subsegment_A0_ort);
-        RESTDebug << " AFTER calculating in subsegment: paralell photon component amplitude : ";
-        PrintComplex(fparallelPhotonAmplitude);
-        RESTDebug << " AFTER calculating in subsegment: orthogonal photon component amplitude : ";
-        PrintComplex(forthogonalPhotonAmplitude);
-        subsegment_start = subsegment_end;
-    }
-}
-
-/// \brief Calculates amplitudes of the axion field, parallel component of the photon field and orthogonal
-/// component
-/// of the photon field after passing one subsegment of the particle trajectory along which it is assumed
-/// that the transverse component of the magnetic field is constant. It uses equations (3.15) and (3.38) given
-/// in the internal report "Axion-photon conversion in the external magnetic fields" written by B. Lakic and
-/// K. Jakovcic.
-/// Also, amplitudes are of ComplexReal type, which stores complex numbers based on mpreal wrapper to allow
-/// precise
-/// calculation of small values.  At present, the  precision is set to 30 digits, so that we can still
-/// calculate
-/// numbers such as : 1.0 - 1.e-30
-/// NOTE: The amplitudes are calculated for the axion-photon coupling constant g_agg = 10^-10 GeV-1
-void TRestAxionFieldPropagationProcess::CalculateAmplitudesInSubsegment(
-    ComplexReal& faxionAmplitude, ComplexReal& fparallelPhotonAmplitude,
-    ComplexReal& forthogonalPhotonAmplitude, mpfr::mpreal theta, mpfr::mpreal lambda, Double_t length,
-    mpfr::mpreal CommonPhase, mpfr::mpreal OrthogonalPhase) {
-    // lambda is given in eV, theta has no dimension, length is in m, Common phase and Orthogonal phase are in
-    // eV
-
-    mpfr::mpreal::set_default_prec(mpfr::digits2bits(30));
-    cout.precision(30);
-    // setting initial parameters
-    ComplexReal a0 =
-        faxionAmplitude;  // axion field amplitude initial value at the beginning of the subsegment
-    ComplexReal A0_par = fparallelPhotonAmplitude;  // photon field parallel component amplitude initial value
-                                                    // at the beginning of the subsegment
-    ComplexReal A0_ort = forthogonalPhotonAmplitude;  // photon field orthogonal component amplitude initial
-                                                      // value at the beginning of the subsegment
-    RESTDebug << "+--------------------------------------------------------------------------+" << RESTendl;
-    RESTDebug << " CalculateAmplitudesInSubsegment method: Parameter summary" << RESTendl;
-    RESTDebug << " Theta : " << theta << RESTendl;
-    RESTDebug << " lambda : " << lambda << " eV" << RESTendl;
-    RESTDebug << " subsegment length : " << length << " m" << RESTendl;
-    RESTDebug << " Common phase : " << CommonPhase << " eV" << RESTendl;
-    RESTDebug << " orthogonal photon component phase : " << OrthogonalPhase << " eV" << RESTendl;
-    RESTDebug << " a0 : ";
-    PrintComplex(a0);
-    RESTDebug << " A0_par : ";
-    PrintComplex(A0_par);
-    RESTDebug << " A0_ort : ";
-    PrintComplex(A0_ort);
-    RESTDebug << "+--------------------------------------------------------------------------+" << RESTendl;
-
-    // setting auxillary parameters used in calculations
-    mpfr::mpreal cos2_theta = cos(theta) * cos(theta);
-    mpfr::mpreal sin2_theta = sin(theta) * sin(theta);
-    mpfr::mpreal sin_2theta = sin(2.0 * theta);
-
-    mpfr::mpreal l = length * PhMeterIneV;  // length in eV-1
-
-    mpfr::mpreal phi = lambda * l;
-    ComplexReal exp_lambdaPlusZ = SetComplexReal(cos(-phi), sin(-phi));
-    ComplexReal exp_lambdaMinusZ = SetComplexReal(cos(phi), sin(phi));
-
-    mpfr::mpreal phi1 = CommonPhase * l;
-    ComplexReal exp_CommonPhase = SetComplexReal(cos(phi1), sin(phi1));
-
-    RESTDebug << "+--------------------------------------------------------------------------+" << RESTendl;
-    RESTDebug << " Intermediate calculations" << RESTendl;
-    RESTDebug << " cos^(2)_theta : " << cos2_theta << RESTendl;
-    RESTDebug << " sin^(2)_theta : " << sin2_theta << RESTendl;
-    RESTDebug << " sin(2*theta) : " << sin_2theta << RESTendl;
-    RESTDebug << " subsegment length : " << length << " m" << RESTendl;
-    RESTDebug << " l : " << l << " eV-1" << RESTendl;
-    RESTDebug << " phi : " << phi << RESTendl;
-    RESTDebug << " exp_lambdaPlusZ : ";
-    PrintComplex(exp_lambdaPlusZ);
-    RESTDebug << " exp_lambdaMinusZ : ";
-    PrintComplex(exp_lambdaMinusZ);
-    RESTDebug << " phi1 : " << phi1 << RESTendl;
-    RESTDebug << " exp_CommonPhase : ";
-    PrintComplex(exp_CommonPhase);
-    RESTDebug << "+--------------------------------------------------------------------------+" << RESTendl;
-
-    // calculation of the photon parallel component amplitude
-    ComplexReal A_term_1_1 = ComplexProduct(cos2_theta, exp_lambdaPlusZ);
-    ComplexReal A_term_1_2 = ComplexProduct(sin2_theta, exp_lambdaMinusZ);
-    ComplexReal A_sum_1 = ComplexAddition(A_term_1_1, A_term_1_2);
-    ComplexReal A_term_1 = ComplexProduct(A0_par, A_sum_1);
-    ComplexReal A_sum_2 = ComplexSubstraction(exp_lambdaPlusZ, exp_lambdaMinusZ);
-    ComplexReal temp = ComplexProduct(sin_2theta * 0.5, a0);
-    ComplexReal A_term_2 = ComplexProduct(temp, A_sum_2);
-    ComplexReal A_sum = ComplexAddition(A_term_1, A_term_2);
-    fparallelPhotonAmplitude = ComplexProduct(exp_CommonPhase, A_sum);
-    RESTDebug << "+--------------------------------------------------------------------------+" << RESTendl;
-    RESTDebug << " Intermediate calculations for the photon parallel component amplitude" << RESTendl;
-    RESTDebug << " A_term_1_1 : ";
-    PrintComplex(A_term_1_1);
-    RESTDebug << " A_term_1_2 : ";
-    PrintComplex(A_term_1_2);
-    RESTDebug << " A_sum_1 : ";
-    PrintComplex(A_sum_1);
-    RESTDebug << " A_term_1 : ";
-    PrintComplex(A_term_1);
-    RESTDebug << " A_sum_2 : ";
-    PrintComplex(A_sum_2);
-    RESTDebug << " A_term_2 : ";
-    PrintComplex(A_term_2);
-    RESTDebug << " A_sum : ";
-    PrintComplex(A_sum);
-    RESTDebug << " parallelPhotonAmplitude : ";
-    PrintComplex(fparallelPhotonAmplitude);
-    RESTDebug << "+--------------------------------------------------------------------------+" << RESTendl;
-
-    // calculation of the axion amplitude
-    ComplexReal a_sum_1 = A_sum_2;
-    temp = ComplexProduct(sin_2theta * 0.5, A0_par);
-    ComplexReal a_term_1 = ComplexProduct(temp, a_sum_1);
-    ComplexReal a_term_2_1 = ComplexProduct(sin2_theta, exp_lambdaPlusZ);
-    ComplexReal a_term_2_2 = ComplexProduct(cos2_theta, exp_lambdaMinusZ);
-    ComplexReal a_sum_2 = ComplexAddition(a_term_2_1, a_term_2_2);
-    ComplexReal a_term_2 = ComplexProduct(a0, a_sum_2);
-    ComplexReal a_sum = ComplexAddition(a_term_1, a_term_2);
-    faxionAmplitude = ComplexProduct(exp_CommonPhase, a_sum);
-    RESTDebug << "+--------------------------------------------------------------------------+" << RESTendl;
-    RESTDebug << " Intermediate calculations for the axion amplitude" << RESTendl;
-    RESTDebug << " a_sum_1 : ";
-    PrintComplex(a_sum_1);
-    RESTDebug << " a_term_1 : ";
-    PrintComplex(a_term_1);
-    RESTDebug << " a_term_2_1 : ";
-    PrintComplex(a_term_2_1);
-    RESTDebug << " a_term_2_2 : ";
-    PrintComplex(a_term_2_2);
-    RESTDebug << " a_sum_2 : ";
-    PrintComplex(a_sum_2);
-    RESTDebug << " a_term_2 : ";
-    PrintComplex(a_term_2);
-    RESTDebug << " a_sum : ";
-    PrintComplex(a_sum);
-    RESTDebug << " axionAmplitude : ";
-    PrintComplex(faxionAmplitude);
-    RESTDebug << "+--------------------------------------------------------------------------+" << RESTendl;
-
-    // calculation of the photon orthogonal component amplitude
-    mpfr::mpreal phi2 = OrthogonalPhase * l;
-    ComplexReal exp_OrthogonalPhase = SetComplexReal(cos(phi2), sin(phi2));
-    forthogonalPhotonAmplitude = ComplexProduct(A0_ort, exp_OrthogonalPhase);
-    RESTDebug << "+--------------------------------------------------------------------------+" << RESTendl;
-    RESTDebug << " Intermediate calculations for the photon orthogonal component amplitude" << RESTendl;
-    RESTDebug << " phi2 : " << phi2 << RESTendl;
-    RESTDebug << " exp_OrthogonalPhase : ";
-    PrintComplex(exp_OrthogonalPhase);
-    RESTDebug << " orthogonalPhotonAmplitude : ";
-    PrintComplex(forthogonalPhotonAmplitude);
-    RESTDebug << "+--------------------------------------------------------------------------+" << RESTendl;
-}
-
-/// \brief Calculates amplitudes of the axion field, parallel component of the photon field and orthogonal
-/// component
-/// of the photon field after passing one segment of the particle trajectory along which the transverse
-/// component
-/// of the magnetic field is ZERO. It uses equation (3.15) given in the internal report "Axion-photon
-/// conversion
-/// in the external magnetic fields" written by B. Lakic and K. Jakovcic.
-/// Also, amplitudes are of ComplexReal type, which stores complex numbers based on mpreal wrapper to allow
-/// precise
-/// calculation of small values.  At present, the  precision is set to 30 digits, so that we can still
-/// calculate
-/// numbers such as : 1.0 - 1.e-30
-void TRestAxionFieldPropagationProcess::PropagateWithoutBField(ComplexReal& faxionAmplitude,
-                                                               ComplexReal& fparallelPhotonAmplitude,
-                                                               ComplexReal& forthogonalPhotonAmplitude,
-                                                               mpfr::mpreal axionMass,
-                                                               mpfr::mpreal photonMass, mpfr::mpreal Ea,
-                                                               TVector3 from, TVector3 to) {
-    mpfr::mpreal::set_default_prec(mpfr::digits2bits(30));
-    cout.precision(30);
-    mpfr::mpreal axionPhase = Ea * 1000.0 - (axionMass * axionMass) / (2. * Ea * 1000.0);     // in eV
-    mpfr::mpreal photonPhase = Ea * 1000.0 - (photonMass * photonMass) / (2. * Ea * 1000.0);  // in eV
-    Double_t length = (to - from).Mag();
-    length = length / 1000.0;               // default REST units are mm
-    mpfr::mpreal l = length * PhMeterIneV;  // length in eV-1
-
-    RESTDebug << "+--------------------------------------------------------------------------+" << RESTendl;
-    RESTDebug << " Propagation without B field: " << RESTendl;
-    RESTDebug << " INITIAL VALUES " << RESTendl;
-    RESTDebug << " axionAmplitude : ";
-    PrintComplex(faxionAmplitude);
-    RESTDebug << " parallelPhotonAmplitude : ";
-    PrintComplex(fparallelPhotonAmplitude);
-    RESTDebug << " orthogonalPhotonAmplitude : ";
-    PrintComplex(forthogonalPhotonAmplitude);
-    RESTDebug << "+--------------------------------------------------------------------------+" << RESTendl;
-
-    mpfr::mpreal axionphi = axionPhase * l;
-    ComplexReal exp_axionPhase = SetComplexReal(cos(axionphi), sin(axionphi));
-    faxionAmplitude = ComplexProduct(faxionAmplitude, exp_axionPhase);
-
-    mpfr::mpreal photonphi = photonPhase * l;
-    ComplexReal exp_photonPhase = SetComplexReal(cos(photonphi), sin(photonphi));
-    fparallelPhotonAmplitude = ComplexProduct(fparallelPhotonAmplitude, exp_photonPhase);
-    forthogonalPhotonAmplitude = ComplexProduct(forthogonalPhotonAmplitude, exp_photonPhase);
-    RESTDebug << "+--------------------------------------------------------------------------+" << RESTendl;
-    RESTDebug << " Intermediate calculations" << RESTendl;
-    RESTDebug << " axionPhase : " << axionPhase << RESTendl;
-    RESTDebug << " axionphi : " << axionphi << RESTendl;
-    RESTDebug << " exp_axionPhase : ";
-    PrintComplex(exp_axionPhase);
-    RESTDebug << "Norm2(exp_axionPhase) = " << Norm2(exp_axionPhase) << RESTendl;
-    RESTDebug << " photonPhase : " << photonPhase << RESTendl;
-    RESTDebug << " photonphi : " << photonphi << RESTendl;
-    RESTDebug << " exp_photonPhase : ";
-    PrintComplex(exp_photonPhase);
-    RESTDebug << "Norm2(exp_photonPhase) = " << Norm2(exp_photonPhase) << RESTendl;
-    RESTDebug << "+--------------------------------------------------------------------------+" << RESTendl;
-    RESTDebug << "+--------------------------------------------------------------------------+" << RESTendl;
-    RESTDebug << " Propagation without B field: " << RESTendl;
-    RESTDebug << " FINAL VALUES " << RESTendl;
-    RESTDebug << " axionAmplitude : ";
-    PrintComplex(faxionAmplitude);
-    RESTDebug << " parallelPhotonAmplitude : ";
-    PrintComplex(fparallelPhotonAmplitude);
-    RESTDebug << " orthogonalPhotonAmplitude : ";
-    PrintComplex(forthogonalPhotonAmplitude);
-    RESTDebug << "+--------------------------------------------------------------------------+" << RESTendl;
->>>>>>> 5d6e1abe
 }
 
 TRestEvent* TRestAxionFieldPropagationProcess::ProcessEvent(TRestEvent* evInput) {
@@ -933,7 +132,6 @@
     fAxionEvent = (TRestAxionEvent*)evInput;
     debug << "TRestAxionFieldPropagationProcess::ProcessEvent : " << fAxionEvent->GetID() << endl;
 
-<<<<<<< HEAD
     std::vector<TVector3> trackBounds =
         fField->GetFieldBoundaries(fAxionEvent->GetPosition(), fAxionEvent->GetDirection());
 
@@ -947,137 +145,10 @@
         fAxionEvent->SetBSquared(B * B);
         fAxionEvent->SetLConversion(lenght);
     }
-=======
-    TVector3 position = *(fAxionEvent->GetPosition());
-    TVector3 direction = *(fAxionEvent->GetDirection());
-    Double_t Ea = fAxionEvent->GetEnergy();
-    Double_t ma = fAxionEvent->GetMass();
-
-    faxionAmplitude = SetComplexReal(1.0, 0.0);
-    fparallelPhotonAmplitude = SetComplexReal(0.0, 0.0);
-    forthogonalPhotonAmplitude = SetComplexReal(0.0, 0.0);
-    TVector3 averageBT = TVector3(0.0, 0.0, 0.0);  // initial value of the transverse component of the average
-                                                   // magnetic field before entering the magnetic field region
-
-    RESTDebug << "+------------------------+" << RESTendl;
-    RESTDebug << "Initial position of the axion input : " << RESTendl;
-    RESTDebug << "(" << position.X() << "," << position.Y() << "," << position.Z() << ")" << RESTendl;
-    RESTDebug << "Direction of the axion input : " << RESTendl;
-    RESTDebug << "(" << direction.X() << "," << direction.Y() << "," << direction.Z() << ")" << RESTendl;
-    RESTDebug << "Axion energy : " << Ea << RESTendl;
-    RESTDebug << "Axion mass : " << ma << RESTendl;
-    RESTDebug << "axion amplitude = " << faxionAmplitude.real << " + " << faxionAmplitude.img << "i"
-              << RESTendl;
-    RESTDebug << "parallel photon amplitude = " << fparallelPhotonAmplitude.real << " + "
-              << fparallelPhotonAmplitude.img << "i" << RESTendl;
-    RESTDebug << "orthogonal photon amplitude = " << forthogonalPhotonAmplitude.real << " + "
-              << forthogonalPhotonAmplitude.img << "i" << RESTendl;
-    RESTDebug << "+------------------------+" << RESTendl;
-
-    std::vector<std::vector<TVector3>> boundaries;
-    boundaries = FindFieldBoundaries();
-    Int_t NofVolumes = boundaries.size();
-
-    RESTDebug << "+------------------------+" << RESTendl;
-    RESTDebug << "Number of magnetic field regions through which the axion passes : " << NofVolumes
-              << RESTendl;
-    RESTDebug << "+------------------------+" << RESTendl;
-
-    Double_t probability = 0.;    // initial value of the axion to photon conversion probability
-    mpfr::mpreal axionMass = ma;  // in eV
-    mpfr::mpreal photonMass = 0.0;
-
-    for (Int_t i = 0; i < NofVolumes; i++) {  // loop over segments of trajectory where B is not equal to zero
-        Int_t id = fAxionMagneticField->GetVolumeIndex(boundaries[i][0]);
-        if (id < 0) {
-            RESTWarning << "TRestAxionFieldPropagationProcess::ProcessEvent position is outside any volume. "
-                           "Setting photon mass to 0."
-                        << RESTendl;
-            photonMass = 0.0;  // in eV
-        } else {
-            Double_t mphoton = fAxionMagneticField->GetPhotonMass(
-                id,
-                Ea);  // It returns the effective photon mass in eV at the corresponding magnetic volume id.
-            photonMass = mphoton;
-        }
-        RESTDebug << "Volume ID = " << id << "   photon mass = " << photonMass << RESTendl;
-        RESTDebug << "Volume ID = " << id << "   axion mass = " << axionMass << RESTendl;
-        RESTDebug << "Volume ID = " << id << "   axion energy = " << Ea << RESTendl;
-
-        // calculating common phase for the axion field and parallel component of the photon field (eqs. (4.1)
-        // and (4.2))
-        // and phase for the orthogonal component of the photon field (eq. (4.3)) from the report
-        // "Axion-photon
-        // conversion in the external magnetic fields"
-        mpfr::mpreal CommonPhase =
-            Ea * 1000.0 - (axionMass * axionMass + photonMass * photonMass) / (4. * Ea * 1000.0);     // in eV
-        mpfr::mpreal OrthogonalPhase = Ea * 1000.0 - (photonMass * photonMass) / (2. * Ea * 1000.0);  // in eV
-
-        RESTDebug << "Calculating amplitudes for one segment of trajectory where B is not zero. Segment "
-                     "boundaries are : ("
-                  << boundaries[i][0].X() << "," << boundaries[i][0].Y() << "," << boundaries[i][0].Z()
-                  << ") to (" << boundaries[i][1].X() << "," << boundaries[i][1].Y() << ","
-                  << boundaries[i][1].Z() << ")" << RESTendl;
-        CalculateAmplitudesInSegment(faxionAmplitude, fparallelPhotonAmplitude, forthogonalPhotonAmplitude,
-                                     averageBT, axionMass, photonMass, Ea, boundaries[i][0], boundaries[i][1],
-                                     CommonPhase, OrthogonalPhase);
-
-        RESTDebug << RESTendl << RESTendl << RESTendl << RESTendl;
-        RESTDebug << "----------------------------------------------------------------" << RESTendl;
-        RESTDebug << " Amplitude values after calculations in one segment: " << RESTendl;
-        RESTDebug << " axion amplitude : ";
-        PrintComplex(faxionAmplitude);
-        RESTDebug << " parallel photon component amplitude : ";
-        PrintComplex(fparallelPhotonAmplitude);
-        RESTDebug << " orthogonal photon component amplitude : ";
-        PrintComplex(forthogonalPhotonAmplitude);
-        RESTDebug << "+--------------------------------------------------------------------------+"
-                  << RESTendl << RESTendl;
-        if ((i + 1) < NofVolumes) {
-            cout << "Calculating amplitudes along the part of trajectory where B = 0 between the two "
-                    "segments. Boundaries are : ("
-                 << boundaries[i][1].X() << "," << boundaries[i][1].Y() << "," << boundaries[i][1].Z()
-                 << ") to (" << boundaries[i + 1][0].X() << "," << boundaries[i + 1][0].Y() << ","
-                 << boundaries[i + 1][0].Z() << ")" << RESTendl;
-            PropagateWithoutBField(faxionAmplitude, fparallelPhotonAmplitude, forthogonalPhotonAmplitude,
-                                   axionMass, photonMass, Ea, boundaries[i][1], boundaries[i + 1][0]);
-        }
-    }
-    RESTDebug << RESTendl << RESTendl << RESTendl << RESTendl;
-    RESTDebug << "----------------------------------------------------------------" << RESTendl;
-    RESTDebug << " FINAL AMPLITUDES: " << RESTendl;
-    RESTDebug << " axion amplitude : ";
-    PrintComplex(faxionAmplitude);
-    RESTDebug << " paralell photon component amplitude : ";
-    PrintComplex(fparallelPhotonAmplitude);
-    RESTDebug << " orthogonal photon component amplitude : ";
-    PrintComplex(forthogonalPhotonAmplitude);
-    RESTDebug << " PROBABILITY for axion to photon conversion (1-|a|^2): " << 1.0 - Norm2(faxionAmplitude)
-              << RESTendl;
-    RESTDebug << "+--------------------------------------------------------------------------+" << RESTendl;
-
-    mpfr::mpreal probabilityHighPrecision = 1.0 - Norm2(faxionAmplitude);
-    probability = probabilityHighPrecision.toDouble();
-    fAxionEvent->SetGammaProbability(probability);
-    RESTDebug << "+------------------------+" << RESTendl;
-    RESTDebug << "Conversion probability : " << RESTendl;
-    RESTDebug << "fAxionEvent->GetGammaProbability() = " << fAxionEvent->GetGammaProbability() << RESTendl;
-    RESTDebug << "+------------------------+" << RESTendl;
-
-    // if (fMode == "plan")
-    //    fAxionEvent->SetPosition(MoveToPlane(position, direction, fFinalNormalPlan, fFinalPositionPlan));
-    // if (fMode == "distance") fAxionEvent->SetPosition(MoveByDistance(position, direction, fDistance));
-
-    RESTDebug << "+------------------------+" << RESTendl;
-    RESTDebug << "Final position of the axion : " << RESTendl;
-    RESTDebug << "(" << fAxionEvent->GetPositionX() << "," << fAxionEvent->GetPositionY() << ","
-              << fAxionEvent->GetPositionZ() << ")" << RESTendl;
-    RESTDebug << "+------------------------+" << RESTendl;
->>>>>>> 5d6e1abe
 
     if (GetVerboseLevel() >= TRestStringOutput::REST_Verbose_Level::REST_Debug) fAxionEvent->PrintEvent();
 
     /// Missing to propagate the axion to the end of magnet bore?
 
     return fAxionEvent;
-}
+}