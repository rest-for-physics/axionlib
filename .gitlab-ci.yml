--- conflicted
+++ resolved
@@ -91,10 +91,6 @@
   script:
     - . ${CI_PROJECT_DIR}/install/thisREST.sh
     - cd ${CI_PROJECT_DIR}/pipeline/metadata/optics/
-<<<<<<< HEAD
-    - python basic.py
-    - python optics.py
-=======
     - wget https://sultan.unizar.es/axionlib-data/optics/optics.rml
     - wget https://sultan.unizar.es/axionlib-data/opticsMirror/mirrors.rml
     - wget https://sultan.unizar.es/axionlib-data/opticsMirror/Reflectivity_Single_C_30_SiO2_0.N901f
@@ -104,7 +100,6 @@
     - python mirrors.py
       # - python optics.py
       # - python basic.py
->>>>>>> 5d6e1abe
   except:
       variables:
         - $CRONJOB
