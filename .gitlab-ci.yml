--- conflicted
+++ resolved
@@ -24,7 +24,7 @@
 validateLibrary:
     stage: pre-build
     script:
-        - python3 pipeline/validateLibrary.py .
+        - python pipeline/validateLibrary.py .
     except:
         variables:
             - $CRONJOB == "YES"
@@ -79,7 +79,7 @@
     - . ${CI_PROJECT_DIR}/install/thisREST.sh
     - cd ${CI_PROJECT_DIR}/pipeline/metadata/magneticField/
     - ls $REST_PATH/data/axion/magneticField/
-    - python3 magneticField.py
+    - python magneticField.py
     - cd trilinear
     - restRoot -b -q GetMagneticField_test.C
     - cd ${CI_PROJECT_DIR}/pipeline/metadata/magneticField/boundary/
@@ -92,14 +92,8 @@
   type: metadata
   script:
     - . ${CI_PROJECT_DIR}/install/thisREST.sh
-<<<<<<< HEAD
-    - cd ${CI_PROJECT_DIR}/pipeline/optics/
-    - export LD_LIBRARY_PATH=$LD_LIBRARY_PATH:${CI_PROJECT_DIR}/mpfr-4.0.2/install/lib
     - python optics.py
     - python basic.py
-=======
-    - cd ${CI_PROJECT_DIR}/pipeline/metadata/optics/
-    - python3 optics.py
   except:
       variables:
         - $CRONJOB
@@ -109,9 +103,8 @@
   script:
     - . ${CI_PROJECT_DIR}/install/thisREST.sh
     - cd ${CI_PROJECT_DIR}/pipeline/metadata/solarFlux/
-    - python3 solarFlux.py
-    - python3 compare.py
->>>>>>> c7671a3f
+    - python solarFlux.py
+    - python compare.py
   except:
       variables:
         - $CRONJOB