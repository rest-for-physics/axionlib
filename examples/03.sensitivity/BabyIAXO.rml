<?xml version="1.0" encoding="UTF-8" standalone="no"?>
<BabyIAXO>

	<TRestSensitivity name="VacuumPhase" strategy="nodes" >
<<<<<<< HEAD
	
		<TRestExperiment name="Vacuum" exposureTime="3*300*12hr">
=======

		<TRestExperiment name="Vacuum" exposureTime="300days">
>>>>>>> 4a39f361
			<!-- Background -->
			<TRestComponentFormula name="Flat7" nature="background" >
				<parameter name="formulaUnits" value="keV^-1" />
				<cVariable name="energy" range="(0,10)keV" bins="20" />
				<!-- A flat component in keV-1 s-1. Spot radius 8mm radius and 2 bores -->
				<formula name="bck" expression="2*0.8*0.8*TMath::Pi()*1e-07" />
			</TRestComponentFormula>

			<!-- Signal -->
<<<<<<< HEAD
			<TRestAxionHelioscopeSignal name="Vacuum" nature="signal" parameter="ma"
							conversionType="IAXO" bores="2" 
=======
			<TRestAxionHelioscopeSignal name="Vacuum" nature="signal"
							conversionType="IAXO" bores="2"
>>>>>>> 4a39f361
							magnetRadius="35cm" magnetLength="10m" magnetStrength="2T"
							opticsEfficiency="0.35" windowEfficiency="0.8">

				<cVariable name="energy" range="(0,10)keV" bins="20" />

				<parameter name="firstParameterValue" value="0.001" />
				<parameter name="lastParameterValue" value="10" />
				<parameter name="stepParameterValue" value="1.02" />
				<parameter name="exponential" value="true" />

				<TRestAxionSolarQCDFlux name="LennertHoofPrimakoff" couplingType="g_ag" couplingStrength="1.e-10"
										fluxDataFile="Primakoff_LennertHoof_202203.dat" seed="137" />

				<TRestResponse name="XenonNeon" variable="energy" filename="XenonNeon_50Pct_1.4bar.N150f"/>
			</TRestAxionHelioscopeSignal>
		</TRestExperiment>

	</TRestSensitivity>

	<TRestSensitivity name="CombinedPhase" strategy="nodes" >
<<<<<<< HEAD
	
		<TRestExperiment name="Vacuum" exposureTime="3*300*12hr">
=======

		<TRestExperiment name="Vacuum" exposureTime="300days">
>>>>>>> 4a39f361
			<!-- Background -->
			<TRestComponentFormula name="Flat7" nature="background" >
				<parameter name="formulaUnits" value="keV^-1" />
				<cVariable name="energy" range="(0,10)keV" bins="20" />
				<!-- A flat component in keV-1 s-1. Spot radius 8mm radius and 2 bores -->
				<formula name="bck" expression="2*0.8*0.8*TMath::Pi()*1e-07" />
			</TRestComponentFormula>

			<!-- Signal -->
<<<<<<< HEAD
			<TRestAxionHelioscopeSignal name="Vacuum" nature="signal" parameter="ma"
							conversionType="IAXO" bores="2" 
=======
			<TRestAxionHelioscopeSignal name="Vacuum" nature="signal"
							conversionType="IAXO" bores="2"
>>>>>>> 4a39f361
							magnetRadius="35cm" magnetLength="10m" magnetStrength="2T"
							opticsEfficiency="0.35" windowEfficiency="0.8">

				<cVariable name="energy" range="(0,10)keV" bins="20" />

				<TRestAxionSolarQCDFlux name="LennertHoofPrimakoff" couplingType="g_ag" couplingStrength="1.e-10"
										fluxDataFile="Primakoff_LennertHoof_202203.dat" seed="137" />

			</TRestAxionHelioscopeSignal>
		</TRestExperiment>

		<TRestExperimentList name="GasPhase" exposureTime="12*12hr" 
			componentPattern="output/SignalsBabyIAXO.root" experimentsFile="output/BabyIAXO.settings" >

			<TRestComponentFormula name="Flat7" nature="background" >
				<parameter name="formulaUnits" value="keV^-1" />
				<cVariable name="energy" range="(0,10)keV" bins="20" />
				<!-- A flat component in keV-1 s-1. Spot radius 8mm radius and 2 bores -->
				<formula name="bck" expression="2*0.8*0.8*TMath::Pi()*1e-07" />
			</TRestComponentFormula>
		</TRestExperimentList>

	</TRestSensitivity>

<<<<<<< HEAD
	<TRestAxionHelioscopeSignal name="GasSignal" nature="signal" parameter="ma"
							conversionType="IAXO" bores="2" 
							magnetRadius="35cm" magnetLength="10m" magnetStrength="2T"
							opticsEfficiency="0.35" windowEfficiency="0.8">
=======
	<TRestAxionHelioscopeSignal name="GasSignal" nature="signal"
					conversionType="IAXO" bores="2"
					magnetRadius="35cm" magnetLength="10m" magnetStrength="2T"
					opticsEfficiency="0.3" windowEfficiency="0.8">
>>>>>>> 4a39f361

		<cVariable name="energy" range="(0,10)keV" bins="20" />

		<TRestAxionSolarQCDFlux name="LennertHoofPrimakoff" couplingType="g_ag" couplingStrength="1.e-10"
								fluxDataFile="Primakoff_LennertHoof_202203.dat" seed="137" />

		<TRestAxionBufferGas name="helium" >
			<gas name="He" density="0.0025e-6g/cm^3"/>
		</TRestAxionBufferGas>

		<TRestResponse name="XenonNeon" variable="energy" filename="XenonNeon_50Pct_1.4bar.N150f"/>
	</TRestAxionHelioscopeSignal>

</BabyIAXO><|MERGE_RESOLUTION|>--- conflicted
+++ resolved
@@ -2,13 +2,7 @@
 <BabyIAXO>
 
 	<TRestSensitivity name="VacuumPhase" strategy="nodes" >
-<<<<<<< HEAD
-	
 		<TRestExperiment name="Vacuum" exposureTime="3*300*12hr">
-=======
-
-		<TRestExperiment name="Vacuum" exposureTime="300days">
->>>>>>> 4a39f361
 			<!-- Background -->
 			<TRestComponentFormula name="Flat7" nature="background" >
 				<parameter name="formulaUnits" value="keV^-1" />
@@ -18,13 +12,8 @@
 			</TRestComponentFormula>
 
 			<!-- Signal -->
-<<<<<<< HEAD
 			<TRestAxionHelioscopeSignal name="Vacuum" nature="signal" parameter="ma"
 							conversionType="IAXO" bores="2" 
-=======
-			<TRestAxionHelioscopeSignal name="Vacuum" nature="signal"
-							conversionType="IAXO" bores="2"
->>>>>>> 4a39f361
 							magnetRadius="35cm" magnetLength="10m" magnetStrength="2T"
 							opticsEfficiency="0.35" windowEfficiency="0.8">
 
@@ -45,13 +34,7 @@
 	</TRestSensitivity>
 
 	<TRestSensitivity name="CombinedPhase" strategy="nodes" >
-<<<<<<< HEAD
-	
 		<TRestExperiment name="Vacuum" exposureTime="3*300*12hr">
-=======
-
-		<TRestExperiment name="Vacuum" exposureTime="300days">
->>>>>>> 4a39f361
 			<!-- Background -->
 			<TRestComponentFormula name="Flat7" nature="background" >
 				<parameter name="formulaUnits" value="keV^-1" />
@@ -61,13 +44,8 @@
 			</TRestComponentFormula>
 
 			<!-- Signal -->
-<<<<<<< HEAD
 			<TRestAxionHelioscopeSignal name="Vacuum" nature="signal" parameter="ma"
 							conversionType="IAXO" bores="2" 
-=======
-			<TRestAxionHelioscopeSignal name="Vacuum" nature="signal"
-							conversionType="IAXO" bores="2"
->>>>>>> 4a39f361
 							magnetRadius="35cm" magnetLength="10m" magnetStrength="2T"
 							opticsEfficiency="0.35" windowEfficiency="0.8">
 
@@ -92,17 +70,10 @@
 
 	</TRestSensitivity>
 
-<<<<<<< HEAD
 	<TRestAxionHelioscopeSignal name="GasSignal" nature="signal" parameter="ma"
 							conversionType="IAXO" bores="2" 
 							magnetRadius="35cm" magnetLength="10m" magnetStrength="2T"
 							opticsEfficiency="0.35" windowEfficiency="0.8">
-=======
-	<TRestAxionHelioscopeSignal name="GasSignal" nature="signal"
-					conversionType="IAXO" bores="2"
-					magnetRadius="35cm" magnetLength="10m" magnetStrength="2T"
-					opticsEfficiency="0.3" windowEfficiency="0.8">
->>>>>>> 4a39f361
 
 		<cVariable name="energy" range="(0,10)keV" bins="20" />
 
