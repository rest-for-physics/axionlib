--- conflicted
+++ resolved
@@ -7,40 +7,24 @@
 set(LibraryVersion "1.1")
 add_definitions(-DLIBRARY_VERSION="${LibraryVersion}")
 
-<<<<<<< HEAD
-find_path(MPFR_FOUND mpfr.h)
-if (MPFR_FOUND MATCHES "MPFR_FOUND-NOTFOUND")
-    if (EXISTS ${MPFR_PATH}/include/mpfr.h)
-        set(MPFR_FOUND FOUND)
+if (${REST_MPFR} MATCHES "ON")
+    find_path(MPFR_FOUND mpfr.h)
+    if (MPFR_FOUND MATCHES "MPFR_FOUND-NOTFOUND")
+        if (EXISTS ${MPFR_PATH}/include/mpfr.h)
+            set(MPFR_FOUND FOUND)
+        endif ()
     endif ()
-endif ()
 
-if (MPFR_FOUND MATCHES "MPFR_FOUND-NOTFOUND")
-    message(
-        FATAL_ERROR
-            "MPFR library was not found. Adding the location to the installation path may solve this problem.\n Use -DMPFR_PATH=/path/to/mpfr/"
-    )
-else ()
-    set(external_include_dirs ${external_include_dirs} ${MPFR_PATH}/include)
-    link_directories(${MPFR_PATH}/lib)
-endif ()
-=======
-if (${REST_MPFR} MATCHES "ON")
-	find_path( MPFR_FOUND mpfr.h )
-	if( MPFR_FOUND MATCHES "MPFR_FOUND-NOTFOUND" )
-		if( EXISTS ${MPFR_PATH}/include/mpfr.h )
-			set( MPFR_FOUND FOUND )
-		endif()
-	endif()
-
-	if( MPFR_FOUND MATCHES "MPFR_FOUND-NOTFOUND" )
-		message( FATAL_ERROR "MPFR library was not found. Adding the location to the installation path may solve this problem.\n Use -DMPFR_PATH=/path/to/mpfr/" )
-	else()
-		set( external_include_dirs ${external_include_dirs} ${MPFR_PATH}/include )
-		link_directories( ${MPFR_PATH}/lib )
-	endif()
+    if (MPFR_FOUND MATCHES "MPFR_FOUND-NOTFOUND")
+        message(
+            FATAL_ERROR
+                "MPFR library was not found. Adding the location to the installation path may solve this problem.\n Use -DMPFR_PATH=/path/to/mpfr/"
+        )
+    else ()
+        set(external_include_dirs ${external_include_dirs} ${MPFR_PATH}/include)
+        link_directories(${MPFR_PATH}/lib)
+    endif ()
 endif (${REST_MPFR} MATCHES "ON")
->>>>>>> 95d8d54d
 
 # -------------------------------------------------------------------------------------------------------
 # Add the SolarAxionFlux library submodule as an external project.
@@ -72,15 +56,11 @@
     set(external_libs ${external_libs} -laxionflux)
 endif (${REST_SOLAXFLUX} MATCHES "ON")
 
-<<<<<<< HEAD
-set(external_libs ${external_libs} -lmpfr)
-=======
 if (${REST_MPFR} MATCHES "ON")
-	set( external_libs ${external_libs} -lmpfr )
-else()
-	set( external_libs ${external_libs} )
+    set(external_libs ${external_libs} -lmpfr)
+else ()
+    set(external_libs ${external_libs})
 endif (${REST_MPFR} MATCHES "ON")
->>>>>>> 95d8d54d
 
 compilelib("")
 
