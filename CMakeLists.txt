#----------------------------------------------------------------------------
# Setup the project
cmake_minimum_required(VERSION 3.9 FATAL_ERROR)
include(ExternalProject)
set(CMAKE_MACOSX_RPATH 1)

## --------------------------------------------------------------------------
## ---------- ONLY need to change THIS_LIBRARY and LibraryVersion -----------
## ---------- to adapt this dummy CMakeLists to a new library name.  --------
## ---------- The version value should be assigned to any metadata ----------
## ---------- structure inside the Initialize method              -----------
## ----------
## ---------- THIS_LIBRARY should contain `Rest` or `REST` in the -----------
## ---------- name to be recognized by TRestTools::GetListOfRestLibraries. --
## ---------- You might use any string you like in the version field --------
## ----------
set( THIS_LIBRARY "RestAxion" )
set( LibraryVersion "1.0" )
add_definitions(-DLIBRARY_VERSION="${LibraryVersion}")

find_path( MPFR_FOUND mpfr.h )
if( MPFR_FOUND MATCHES "MPFR_FOUND-NOTFOUND" )
	if( EXISTS ${MPFR_PATH}/include/mpfr.h )
		set( MPFR_FOUND FOUND )
	endif()
endif()

if( MPFR_FOUND MATCHES "MPFR_FOUND-NOTFOUND" )
	message( FATAL_ERROR "MPFR library was not found. Adding the location to the installation path may solve this problem.\n Use -DMPFR_PATH=/path/to/mpfr/" )
else()
	set( external_include_dirs ${external_include_dirs} ${MPFR_PATH}/include )
	link_directories( ${MPFR_PATH}/lib )
endif()

#-------------------------------------------------------------------------------------------------------
# Add the SolarAxionFlux library submodule as an external project.

<<<<<<< HEAD
set(SOLAXFLUX_DIR "${CMAKE_CURRENT_SOURCE_DIR}/external/solarAxionFlux")
message( STATUS "SOLAXFLUX_DIR: ${SOLAXFLUX_DIR}" )

ExternalProject_Add(solaxflux
                    SOURCE_DIR ${SOLAXFLUX_DIR}
                    GIT_SUBMODULES ""
                    GIT_CONFIG advice.detachedHead=False
                    CMAKE_CACHE_ARGS "-DPYTHON_SUPPORT:STRING=OFF;-DCMAKE_CXX_COMPILER:STRING=${CMAKE_CXX_COMPILER}")

link_directories( ${SOLAXFLUX_DIR}/lib )
set( external_include_dirs ${external_include_dirs} ${SOLAXFLUX_DIR}/include )
set( external_libs ${external_libs} -laxionflux)
#-------------------------------------------------------------------------------------------------------
# Adding support to read MCPL files.
# Source files were downloaded from https://mctools.github.io/mcpl/usage_c/
file(GLOB_RECURSE addon_src
    "mcpl.c" )

set(addon_inc ${CMAKE_CURRENT_SOURCE_DIR}/external/mcpl)
#-------------------------------------------------------------------------------------------------------
=======
if (${REST_SOLAXFLUX} MATCHES "ON")
    ## Integration of REST_SolaxFlux comes now as an option.
    ## It causes problems when active development happens at that library
    ## It should be fixed a versioning system. Probably through choosing the
    ## right submodule commit that works with RestAxionLib.
    ##
    ## For the moment I will just encapsulate SolaxFlux library to be
    ## able to compile and use a dummy/standard solar axion flux generation.
    add_definitions(-DUSE_SolaxFlux)

    set(SOLAXFLUX_DIR "${CMAKE_CURRENT_SOURCE_DIR}/external/solarAxionFlux")
    message( STATUS "SOLAXFLUX_DIR: ${SOLAXFLUX_DIR}" )

    ExternalProject_Add(solaxflux
                        SOURCE_DIR ${SOLAXFLUX_DIR}
                        GIT_SUBMODULES ""
                        GIT_CONFIG advice.detachedHead=False
                        CMAKE_CACHE_ARGS "-DPYTHON_SUPPORT:STRING=OFF;-DCMAKE_CXX_COMPILER:STRING=${CMAKE_CXX_COMPILER}")

    link_directories( ${SOLAXFLUX_DIR}/lib )
    set( external_include_dirs ${external_include_dirs} ${SOLAXFLUX_DIR}/include )
    set( external_libs ${external_libs} -laxionflux)
endif (${REST_SOLAXFLUX} MATCHES "ON")
>>>>>>> c0fb05fe

set( external_libs ${external_libs} -lmpfr )

COMPILELIB("")

INSTALL(DIRECTORY ./data/
    DESTINATION ./data/axion/
    COMPONENT install
    )<|MERGE_RESOLUTION|>--- conflicted
+++ resolved
@@ -35,28 +35,6 @@
 #-------------------------------------------------------------------------------------------------------
 # Add the SolarAxionFlux library submodule as an external project.
 
-<<<<<<< HEAD
-set(SOLAXFLUX_DIR "${CMAKE_CURRENT_SOURCE_DIR}/external/solarAxionFlux")
-message( STATUS "SOLAXFLUX_DIR: ${SOLAXFLUX_DIR}" )
-
-ExternalProject_Add(solaxflux
-                    SOURCE_DIR ${SOLAXFLUX_DIR}
-                    GIT_SUBMODULES ""
-                    GIT_CONFIG advice.detachedHead=False
-                    CMAKE_CACHE_ARGS "-DPYTHON_SUPPORT:STRING=OFF;-DCMAKE_CXX_COMPILER:STRING=${CMAKE_CXX_COMPILER}")
-
-link_directories( ${SOLAXFLUX_DIR}/lib )
-set( external_include_dirs ${external_include_dirs} ${SOLAXFLUX_DIR}/include )
-set( external_libs ${external_libs} -laxionflux)
-#-------------------------------------------------------------------------------------------------------
-# Adding support to read MCPL files.
-# Source files were downloaded from https://mctools.github.io/mcpl/usage_c/
-file(GLOB_RECURSE addon_src
-    "mcpl.c" )
-
-set(addon_inc ${CMAKE_CURRENT_SOURCE_DIR}/external/mcpl)
-#-------------------------------------------------------------------------------------------------------
-=======
 if (${REST_SOLAXFLUX} MATCHES "ON")
     ## Integration of REST_SolaxFlux comes now as an option.
     ## It causes problems when active development happens at that library
@@ -80,7 +58,6 @@
     set( external_include_dirs ${external_include_dirs} ${SOLAXFLUX_DIR}/include )
     set( external_libs ${external_libs} -laxionflux)
 endif (${REST_SOLAXFLUX} MATCHES "ON")
->>>>>>> c0fb05fe
 
 set( external_libs ${external_libs} -lmpfr )
 
